{
  "name": "@telamon/picostore",
  "version": "2.0.6",
  "description": "Magical redux-like state handler using picofeed blockchains",
  "main": "index.js",
  "type": "module",
  "scripts": {
    "lint": "standard",
    "test": "node test.js",
<<<<<<< HEAD
    "types": "tsc --allowJs --checkJs --removeComments --declaration --emitDeclarationOnly --lib es2022,dom --target es2022 --outFile index.js --moduleResolution nodenext index.js",
    "debug": "node inspect test.js",
    "prepublishOnly": "standard && npm test && npm run types"
=======
    "debug": "node inspect test.js",
    "prepublishOnly": "standard && npm test",
    "types": "tsc --noEmit --allowJs --checkJs --declaration --lib es2022,dom --target es2022 --moduleResolution nodenext --module nodenext index.js"
>>>>>>> a97fc57d
  },
  "repository": {
    "type": "git",
    "url": "git://github.com/telamon/picostore"
  },
  "author": "Tony Ivanov <telamohn@pm.me>",
  "license": "AGPL-3.0-or-later",
  "bugs": {
    "url": "https://github.com/telamon/picostore"
  },
  "homepage": "https://github.com/telamon/picostore",
  "devDependencies": {
    "brittle": "^3.6.1",
    "c8": "^10.1.2",
    "cborg": "^4.2.3",
    "memory-level": "^1.0.0",
<<<<<<< HEAD
    "picofeed": "^5.0.2",
=======
    "picofeed": "^8.0.0",
>>>>>>> a97fc57d
    "piconuro": "^1.0.1",
    "picorepo": "^2.2.0",
    "standard": "^17.1.0"
  },
  "peerDependencies": {
    "cborg": "^4.0.5",
    "picofeed": "^8.0.0",
    "picorepo": "^2.2.0"
  }
}<|MERGE_RESOLUTION|>--- conflicted
+++ resolved
@@ -7,15 +7,9 @@
   "scripts": {
     "lint": "standard",
     "test": "node test.js",
-<<<<<<< HEAD
-    "types": "tsc --allowJs --checkJs --removeComments --declaration --emitDeclarationOnly --lib es2022,dom --target es2022 --outFile index.js --moduleResolution nodenext index.js",
-    "debug": "node inspect test.js",
-    "prepublishOnly": "standard && npm test && npm run types"
-=======
     "debug": "node inspect test.js",
     "prepublishOnly": "standard && npm test",
-    "types": "tsc --noEmit --allowJs --checkJs --declaration --lib es2022,dom --target es2022 --moduleResolution nodenext --module nodenext index.js"
->>>>>>> a97fc57d
+    "types": "tsc --noEmit --allowJs --checkJs --declaration --removeComments --lib es2022,dom --target es2022 --moduleResolution nodenext --module nodenext index.js"
   },
   "repository": {
     "type": "git",
@@ -32,11 +26,7 @@
     "c8": "^10.1.2",
     "cborg": "^4.2.3",
     "memory-level": "^1.0.0",
-<<<<<<< HEAD
-    "picofeed": "^5.0.2",
-=======
     "picofeed": "^8.0.0",
->>>>>>> a97fc57d
     "piconuro": "^1.0.1",
     "picorepo": "^2.2.0",
     "standard": "^17.1.0"
