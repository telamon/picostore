import { Repo } from 'picorepo'
import { Feed, getPublicKey, toHex, toU8, s2b, cmp } from 'picofeed'
// import { init, get } from 'piconuro'
import Cache from './cache.js'
<<<<<<< HEAD
import GarbageCollector from './gc.js' // TODO: rename to scheduler?
import { encode, decode } from 'cborg'
=======
import GarbageCollector from './gc.js' // TODO: rename to scheduler
import { encode, decode } from 'cborg' // @ts-ignore
import { ice, thaw } from './ice.js'
>>>>>>> a97fc57d

const SymPostpone = Symbol.for('PiC0VM::postpone')
const SymReject = Symbol.for('PiC0VM::reject')
const SymSignal = Symbol.for('PiC0VM::signal')

/** @typedef {Uint8Array} u8 */
/** @typedef {string} hexstring */
/** @typedef {hexstring} Author */
/** @typedef {import('picofeed').Block} Block */
/** @typedef {u8} BlockID */
/** @typedef {u8|hexstring} Signature */
/** @typedef {import('picofeed').SecretKey} SecretKey */
<<<<<<< HEAD
/** @typedef {import('picofeed').PublicKey} PublicKey */
/**
    @typedef {{ [SymReject]: true, message?: string, silent: boolean }} Rejection
    @typedef {{ [SymPostpone]: true, message?: string, time: number, retries: number }} Reschedule
    @typedef {{
      block: Block,
      parentBlock: Block,
      AUTHOR: hexstring,
      CHAIN: hexstring,
      root: string,
      payload: any,
      date: number
    }} DispatchContext

    // Root of the problem
    @typedef { DispatchContext & {
      reject: (message) => Rejection,
      postpone: (timeMillis: number, errorMsg: string, nTries: 3) => Reschedule,
      signal: (name: string, payload: any) => void,
      lookup: (key: u8|string) => Promise<BlockID>
    }} ComputeContext

    @typedef { DispatchContext & {
      index: (key: u8|string) => Promise<Void>,
      signal: (name: string, payload: any) => void
    }} PostapplyContext
    @typedef {{ [SymSignal]: true, type: string, payload: any, objId: u8, rootName: string }} Sigint
 */
=======
/** @typedef {import('picofeed').Block} Block */


/**
  @typedef {{
    id: RootID|number,
    blockRoot: RootID,
    payload: any,
    date: number,
    block: Block,
    parentBlock: Block,
    AUTHOR: Author,
    CHAIN: Signature
  }} ReducerContext

  @typedef {{
    initialValue?: any,
    id: () => hexstring|number,
    validate: (ValidationContext) => Promise<string?>,
    expiresAt: () => number
    reduce?: (state: any, payload: any, ctx: ReducerContext) => Promise<any>
  }} CollectionSpec */
>>>>>>> a97fc57d

/**
 * A reference-counting decentralized state manager
 */
export class Memory {
  initialValue = undefined
  #store = null
  #cache = {} // in-memory cached state
  #version = 0
  #head = undefined

  /**
   * @param {Store} store
   * @param {string} name
   */
  constructor (store, name) {
    this.#store = store
    this.name = name
<<<<<<< HEAD

    // SanityCheck required methods
    for (const method of [
      'compute'
    ]) { if (typeof this.compute !== 'function') throw new Error(`${this.constructor.name} must implement async ${method}`) }
  }

  _reset () {
    this.#cache = {}
    this.#version = 0
    this.#head = undefined
=======
    this.config = {
      id: ({ AUTHOR, CHAIN }) => store.repo.allowDetached ? CHAIN : AUTHOR,
      validate: () => false,
      expiresAt: () => -1, // non-perishable
      ...config
    }
    if (config.reduce && typeof config.reduce !== 'function') throw Error('Expected reduce to be a function')
  }

  get hasCustomReducer () { return !!this.config.reduce }

  /**
   * Mutates the decentralized state of this collection.
   * @param {Chain|BlockId|Feed|undefined} branch TODO: replace with Chain or null == AUTHOR
   * @param {(value, MutationContext) => value} mutFn
   * @param {SecretKey} secret Signing secret
   * @return {Promise<Feed>} the new branch
   */
  async mutate (branch, mutFn, secret) {
    const AUTHOR = getPublicKey(secret)
    branch = !branch
      ? new Feed() // create new
      : Feed.isFeed(branch)
        ? branch
        : await this.readBranch(branch)
    // TODO: get chain id from repo incase partial feed was passed
    const CHAIN = branch.first?.genesis ? toHex(branch.first.id) : undefined
    // TODO: stateId/reduce/sweep should be interchangeable. (support different mem/transition models)
    const stateRoot = this.config.id({ AUTHOR, CHAIN })

    let payload = null // payload
    if (!this.hasCustomReducer) {
      const oValue = await this.readState(stateRoot)
      if (typeof mutFn !== 'function') throw new Error('Expected parameter mutFn to be a function')
      const nValue = await mutFn(ice(oValue), {})
      payload = formatPatch(oValue, thaw(nValue))
    } else {
      payload = mutFn
      if (typeof payload === 'function') throw new Error('Expected payload to be an object or primitive, got function')
    }

    branch.append(encode([this.name, Date.now(), payload]), secret)
    return await this.store.dispatch(branch, true)
>>>>>>> a97fc57d
  }

  /** @returns {Store} */
  get store () { return this.#store }
  get state () { return clone(this.#cache) }

  /** @param {DispatchContext} ctx */
  async idOf (ctx) { return this.store.repo.allowDetached ? ctx.CHAIN : ctx.AUTHOR }

  /** @param {any} value The current state
   *  @param {(root:string, id: ObjId) => number} latch Tell garbage collector to latch this object's expiry onto another object.
   *  @returns {Promise<number|Infinity>} */
  async expiresAt (value, latch) { return Infinity }

  /** @param {any} value Current state
    * @param {ComputeContext} ctx
    * @returns {Promise<Rejection|Reschedule|any>} The new value */
  async compute (value, ctx) { throw new Error('Memory.compute(ctx: ComputeContext) => draft; must be implemented by subclass') }

  async postapply (value, ctx) { }

  async readState (id) {
    if (id instanceof Uint8Array) id = toHex(id)
    return id in this.#cache
      ? this.#cache[id]
      : clone(this.initialValue)
  }

  async hasState (id) {
    if (id instanceof Uint8Array) id = toHex(id)
    return id in this.#cache
  }

  async _writeState (id, o) {
    if (id instanceof Uint8Array) id = toHex(id)
    this.#cache[id] = o
    this.store._notify('change', { root: this.name, id, value: o })
  }

  async _sweepState (id) {
    if (id instanceof Uint8Array) id = toHex(id)
    delete this.#cache[id]
    this.store._notify('change', { root: this.name, id, value: undefined })
  }

<<<<<<< HEAD
  /**
   * Index a block using a secondary-key
   */
  async #index (secondaryKey, blockId) {
    const k = ccat(toU8('sIdx'), toU8(this.name), toU8(secondaryKey))
    await this.store.repo.writeReg(k, toU8(blockId))
  }

  async #lookup (secondaryKey) {
    const k = ccat(toU8('sIdx'), toU8(this.name), toU8(secondaryKey))
    return this.store.repo.readReg(k)
=======
  /** @param {RootID} id */
  async readBranch (id) {
    return this.store.repo.allowDetached
      ? this.store.repo.loadFeed(id)
      : this.store.repo.loadHead(id) // TODO: deprecate loadHead?
>>>>>>> a97fc57d
  }

  /** @param {DispatchContext} ctx Context containing identified chain tags
    * @returns {Promise<Rejection|Reschedule|Array<Sigint>>} Store alteration result */
  async _validateAndMutate (ctx) {
<<<<<<< HEAD
    const { block, AUTHOR, CHAIN } = ctx
    // TODO: this is not wrong but CHAIN and AUTHOR is mutually exclusive in picorepo ATM.
    const blockRoot = this.store.repo.allowDetached ? CHAIN : AUTHOR
    const id = await this.idOf(ctx) // ObjId
    ctx.id = id // Safe to pollute I guess.
    const value = tripWire(await this.readState(id)) // TODO: Copy|ICE?
    // Phase0: Set up mutually exclusive rejection/postpone flow-control.
    let abortMerge = false
    const reject = message => {
      if (abortMerge) throw new Error(`Merge already rejected: ${abortMerge.message}`)
      abortMerge = { [SymReject]: true, message, silent: !message }
      return abortMerge
    }
    const postpone = (time, message, retries = 3) => {
      if (abortMerge) throw new Error(`Merge already rejected: ${abortMerge.message}`)
      abortMerge = { [SymPostpone]: true, message, time, retries }
    }
    // Phase1: Compute State change
    const computeContext = /** @type {ComputeContext} */ {
      ...ctx,
      reject,
      postpone,
      lookup: key => this.#lookup(key)
    }
    const draft = await this.compute(value, computeContext)

    if (abortMerge) return abortMerge

    // Phase2: Apply the draft and run the post-apply hook
    await this._writeState(id, draft)
    const signals = []
    await this.postapply(draft, {
      ...ctx,
      index: key => this.#index(key, block.id),
      // Signals are executed between two block-states
      signal: (type, payload) => signals.push({ [SymSignal]: true, type, payload, objId: id, rootName: this.name })
    })

    // Phase3: Schedule deinitialization & increment reference counts
    const latch = this.store._latchExpireAt.bind(this.store, 0)
    const exp = await this.expiresAt(draft, latch) // latchpatch
    if (!Number.isFinite(exp) && exp !== Infinity) throw new Error(`Expected ${this.name}.expiresAt() to return number|Infinity, got ${exp}`)
    if (exp !== Infinity) await this.store._gc.schedule(this.name, blockRoot, id, exp)
=======
    const {
      payload,
      date,
      AUTHOR,
      CHAIN,
      block
    } = ctx
    const blockRoot = this.store.repo.allowDetached ? CHAIN : AUTHOR
    const id = this.config.id({ blockRoot, ...ctx })
    const ectx = { id, blockRoot, ...ctx }

    const value = await this.readState(id)
    let mValue = null
    if (!this.hasCustomReducer) {
      mValue = applyPatch(value, payload)
    } else {
      // throw new Error('Not implemented')
      mValue = thaw(await this.config.reduce(ice(value, true), payload, ectx))
      if (typeof mValue === 'undefined') mValue = thaw(value)
      if (typeof mValue === 'undefined' || mValue === null) throw new Error('No Changes Detected')
    }

    ectx.previous = value

    const err = await this.config.validate(mValue, ectx)
    if (err) return err
    await this.writeState(id, mValue)
    ectx.value = mValue
    // Schedule GC & Ref
    const expiresAt = this.config.expiresAt(date, ectx)
>>>>>>> a97fc57d
    await this.store._refIncrement(blockRoot, this.name, id)
    await this._incrState(block.id) // TODO: IncrState once on unlock
    // Complete
    return signals
  }

  async _gc_visit (gcDate, memo) {
    const { root, id, blockRoot } = memo
    if (root !== this.name) throw new Error(`WrongCollection: ${root}`)
    if (!(await this.hasState(id))) return // console.info('_gc_visit', this.name, toHex(toU8(id)), 'already swept')
    const value = await this.readState(id)
    const latch = this.store._latchExpireAt.bind(this.store, 0)
    const exp = await this.expiresAt(value, latch)  // latchpatch
    if (!Number.isFinite(exp) && exp !== Infinity) throw new Error(`Expected ${this.name}.expiresAt() to return number|Infinity, got ${exp}`)
    // console.info('_gc_visit', this.name, exp - gcDate, value)
    if (exp <= gcDate) {
      await this._sweepState(id)
      this.#version++
      return await this.store._refDecrement(blockRoot, this.name, id)
    } else if (exp !== Infinity) { // Reschedule
      // console.log('Rescheduling', this.name, toHex(blockRoot), id, exp)
      await this.store._gc.schedule(this.name, blockRoot, id, exp)
    }
  }

  async _incrState (head) {
    this.#head = head
    this.#version++
    await this.store.repo.writeReg(s2b(`STATES/${this.name}`), encode({
      version: this.#version,
      head: this.#head,
      state: this.#cache
    }))
  }

  async _loadState () {
    const dump = await this.store.repo.readReg(s2b(`STATES/${this.name}`))
    if (!dump) return
    const { version, head, state } = decode(dump)
    this.#cache = state
    this.version = version
    this.head = head
    this.store._notify('change', { root: this.name })
  }

  /**
   * @param {Sigint} signal an interrupt/signal
   * @param {DispatchContext} context
   */
  async _trap (signal, ctx) {
    if (typeof this.trap !== 'function') return
    const { type, payload } = signal
    let didMutate = false
    const mutate = async (id, callback) => {
      const value = await this.readState(id)
      const draft = await callback(value)
      if (typeof draft === 'undefined') throw new Error('Expected mutate#callback() to return new state')
      await this._writeState(id, draft)
      didMutate = true
    }
    // TODO: signals/interrupt cannot increase refcounts as we do not provide any anti-signals
    await this.trap(type, payload, mutate)
    if (didMutate) await this._incrState(ctx.block.id) // TODO: IncrState once on unlock
  }

  /**
   * Creates a new block that targets this collection.
   * Use this function in your actions to apply changes
   * to local state.
   *
   * @param {BlockID|Feed} branch // TODO formalize actual input
   * @param {any} payload Your state-changes/instructions
   * @param {SecretKey} secret Signing secret
   */
  async createBlock (branch, payload, secret) {
    branch = await this.store.readBranch(branch)
    // TODO: move Date and Collection name to BlockHeaders
    branch.append(encode([this.name, payload, Date.now()]), secret)
    return await this.store.dispatch(branch, true)
  }
}

/**
 * This memory model comes with a built-in
 * block creation function: 'mutate()'
 * making it easy to sync changes across peers
 * The initialValue must be an Object because
 * because this memory automatically maintains `_created` and `_updated`,
 * which must be treated as read-only
 */
export class CRDTMemory extends Memory {
  initialValue = {}

  /** @override */
  async compute (value, computeContext) {
    const { payload, date } = computeContext
    const draft = applyPatch(value, payload)
    draft._updated = date
    draft._created ||= draft._updated
    // console.info('CRDTMemory.compute() draft:', draft, 'data:', payload)
    const res = await this.validate(draft, { previous: value, ...computeContext })
    if (res === true) return computeContext.reject()
    // This should prevent validate from doing
    // anything else but validating.
    if (res && (res[SymPostpone] || res[SymReject])) return res
    else return draft
  }

  /**
   * Mutates the decentralized state of this collection.
   * @param {BlockID|Feed} branch
   * @param {(value, MutationContext) => Promise<value>} mutFn
   * @param {SecretKey} secret Signing secret
   */
  async mutate (branch, mutFn, secret) {
    const AUTHOR = getPublicKey(secret)
    branch = await this.store.readBranch(branch)
    // TODO: get chain id from repo incase partial feed was passed
    const CHAIN = branch.first?.genesis ? toHex(branch.first.id) : undefined

    // TODO: stateId/reduce/sweep should be interchangeable. (support different mem/transition models)
    const stateRoot = await this.idOf({ AUTHOR, CHAIN })
    const oValue = await this.readState(stateRoot)

    // TODO: MutationContext as second param to mutFn
    const nValue = await mutFn(Object.freeze(oValue))
    if (typeof nValue === 'undefined') throw new Error('Expected mutate to return new state, received undefined!')
    const diff = formatPatch(oValue, nValue) // TODO: rename to payload
    return this.createBlock(branch, diff, secret)
  }

  async validate (value) {
    return false // accept all override for diff behaviour
  }
}

/**
 * @param {hexstring|Uint8Array} blockRoot
 * @param {string|0|Infinity} stateRoot
 * @param {hexstring|Uint8Array} objId
 */
function mkRefKey (blockRoot, stateRoot, objId = null) {
  const b = toU8(blockRoot)
  const s = typeof stateRoot === 'string' && s2b(stateRoot)
  const k = new Uint8Array(b.length + 12 + 32)
  k.set(b, 0)
  if (stateRoot === Infinity) for (let i = 0; i < 12; i++) k[b.length + i] = 0xff
  else if (s) k.set(s, b.length)
  if (objId) k.set(toU8(objId).subarray(0, 32), b.length + 12)
  return k
}

export default class Store {
<<<<<<< HEAD
  /** @type {Record<string,Memory>} */
=======
  static encode = encode
  static decode = decode
>>>>>>> a97fc57d
  roots = {} // StateRoots
  _loaded = false
  _tap = null // global signal trap
  mutexTimeout = 10000
  _onUnlock = []
  stats = {
    blocksIn: 0,
    blocksOut: 0,
    bytesIn: 0,
    bytesOut: 0,
    date: Date.now()
  }

  constructor (db, mergeStrategy) {
    this.repo = Repo.isRepo(db) ? db : new Repo(db)
    this.cache = new Cache(this.repo._db)
    this._gc = new GarbageCollector(this.repo)
    this._strategy = mergeStrategy || (() => {})
    this._refReg = this.repo._db.sublevel('REFs', {
      keyEncoding: 'view',
      valueEncoding: 'view'
    })
  }

  /**
<<<<<<< HEAD
   * Initializes a managed decentralized memory area
   * @param {string} name - The name of the collection
   * @param {() => Memory} MemoryClass - Constructor of Memory or subclass
   * @returns {Memory} - An instance of the MemorySubClass
=======
   * Initializes a collection decentralized state
   * @param {string} name The name of the collection
   * @param {CollectionSpec} config collection configuration
   * @return {Collection}
>>>>>>> a97fc57d
   */
  register (name, MemoryClass) {
    if (this._loaded) throw new Error('Hotconf not supported')
    if (!(MemoryClass.prototype instanceof Memory)) throw new Error('Expected a subclass of Memory')
    const c = new MemoryClass(this, name)
    this.roots[name] = c
    return c
  }

  _notify (event, payload) {
    // console.info('event:', event, payload.root)
  }

  async _refIncrement (blockRoot, stateRoot, objId) {
    const key = mkRefKey(blockRoot, stateRoot, objId)
    await this._refReg.put(key, encode({ stateRoot, objId }))
  }

  async _refDecrement (blockRoot, stateRoot, objId) {
    const key = mkRefKey(blockRoot, stateRoot, objId)
    await this._refReg.del(key)
    // TODO: safe but not efficient place to ref-count and block-sweep
    const nRefs = await this.referencesOf(blockRoot)
    if (!nRefs) {
      // TODO: passing objId as stop could potentially allow partial rollback
      const evicted = await this.repo.rollback(blockRoot)
      this._notify('rollback', { evicted, root: stateRoot })
      return evicted
    }
  }

  async referencesOf (blockRoot) {
    const iter = this._refReg.iterator({
      gt: mkRefKey(blockRoot, 0),
      lt: mkRefKey(blockRoot, Infinity)
    })
    let c = 0
    for await (const _ of iter) c++ // eslint-disable-line no-unused-vars
    return c
  }

  /** Debug utility; dumps reference registry to console */
  async _dumpReferences (log = console.info) {
    const iter = this._refReg.iterator()
    for await (const [key, value] of iter) {
      log(toHex(key.subarray(0, 32)), '=>', decode(value))
    }
  }

  /** Fetches a writable feed
   *  @param {undefined|BlockID|PublicKey} branch
    * @returns {Promise<Feed>} */
  async readBranch (branch) {
    if (!branch) return new Feed()
    if (Feed.isFeed(branch)) return branch
    // TODO: This signature/pk assumption does not sit well.
    branch = toU8(branch)
    return branch.length === 32
      ? await this.repo.loadHead(branch) // Assume pubkey
      : await this.repo.resolveFeed(branch) // Assume blockid
  }

  async _lockRun (asyncCallback) {
    // WebLocks API trades-off the result of locked context runs.
    // this is a workaround for that.
    const [p, resolve, reject] = unpromise()
    // Generate error at callee stack
    let timeoutError = null
    try { throw new Error('MutexTimeout') } catch (err) { timeoutError = err }

    await locks.request('default', async () => {
      const timerId = setTimeout(() => {
        console.error('MutexTimeout', timeoutError.stack)
        reject(timeoutError)
      }, this.mutexTimeout)

      try {
        const res = await asyncCallback()
        resolve(res)
      } catch (err) {
        reject(err)
      } finally {
        clearTimeout(timerId)
        let action = null
        while ((action = this._onUnlock.shift())) action()
      }
    }).catch(reject)
    return p
  }

  async load () {
    await this._lockRun(async () => {
      if (this._loaded) throw new Error('Store already loaded')
      for (const root in this.roots) {
        await this.roots[root]._loadState()
      }
      this._loaded = true
    })
  }

  /**
   * Mutates the state, if a reload is in progress the dispatch will wait
   * for it to complete.
   * @returns {Promise<Feed|undefined>} merged blocks
   */
  async dispatch (patch, loud) {
    return this._lockRun(() => this._dispatch(patch, loud))
  }

  /** @returns {Promise<Feed|undefined>} merged blocks */
  async _dispatch (patch, loud = false) {
    if (!this._loaded) throw Error('Store not ready, call load()')
    // align + grow blockroots
    patch = Feed.from(patch)
    let local = null // Target branch to merge to
    try {
      const sig = patch.first.genesis
        ? patch.first.sig
        : patch.first.psig
      local = await this.repo.resolveFeed(sig)
    } catch (err) {
      if (err.message !== 'FeedNotFound') throw err
      if (patch.first.genesis) local = new Feed() // Happy birthday!
      else {
        await this.cache.push(patch) // Stash for later
        return
      }
    }

    // Local reference point exists,
    // attempt to extend patch from blocks in cache
    for (const block of patch.blocks) {
      const [bwd, fwd] = await this.cache.pop(block.psig, block.sig)
      if (bwd) assert(patch.merge(bwd), 'Backward merge failed')
      if (fwd) assert(patch.merge(fwd), 'Forwrad merge failed')
    }

    // canMerge?
    if (!local.clone().merge(patch)) {
      if (loud) throw new Error('UnmergablePatch')
      else return
    }

    // Extract tags (used by application to keep track of objects)
    const tags = {}
    if (local.first?.genesis) {
      tags.AUTHOR = toHex(local.first.key)
      tags.CHAIN = toHex(local.first.sig)
    } else if (!local.length && patch.first.genesis) {
      tags.AUTHOR = toHex(patch.first.key)
      tags.CHAIN = toHex(patch.first.sig)
    }

    const diff = !local.length ? patch.length : local.diff(patch) // WARNING untested internal api.
    if (diff < 1) return // Patch contains equal or less blocks than local

    let parentBlock = null
    const _first = patch.blocks[patch.blocks.length - diff]
    if (!_first.genesis && !local.length) {
      if (loud) throw new Error('NoCommonParent')
      return []
    } else if (!_first.genesis && local.length) {
      const it = local.blocks[Symbol.iterator]()
      let res = it.next()
      while (!parentBlock && !res.done) { // TODO: avoid loop using local.get(something)
        if (cmp(res.value.sig, _first.psig)) parentBlock = res.value
        res = it.next()
      }
      if (!parentBlock) {
        throw new Error('ParentNotFound') // real logical error
      }
    }

    // Merge DSTATE-roots
    const merged = []
    for (const block of patch.blocks.slice(-diff)) {
<<<<<<< HEAD
      const data = decode(block.body) // TODO: [collection, payload, date] // date is last because it's gonna be moved to BLOCK:POP8-header
      if (!Array.isArray(data)) { console.error('Block.body:', data); throw new Error('UnrecognizedBlockFormat') }
      const [root, payload, date] = data
      const collection = this.roots[root]

      if (!collection) throw new Error('UnknownCollection: ' + root)
      /** @type {DispatchContext} */
      const dispatchContext = { root, payload, date, block, parentBlock, ...tags }
      const success = await this._processBlock(collection, dispatchContext, loud)
      if (!success) break // Abort merge on first failed block
      parentBlock = block
=======
      const [root, date, payload] = decode(block.body) // TODO: Support multi-root blocks?
      const collection = this.roots[root]
      if (!collection) throw new Error('UnknownCollection: ' + root)
      const validationError = await collection._validateAndMutate({
        root,
        payload,
        date,
        block,
        parentBlock,
        ...tags
      })
      // Abort merging // TODO: What was `loud`-flag again?
      if (typeof validationError === 'string') throw new Error(`InvalidBlock: ${validationError}`)
      else if (validationError === true) return merged.length ? Feed.from(merged) : undefined
      parentBlock = block
      const m = await this.repo.merge(block, this._strategy) // TODO: batch merge?
      if (!m && loud) console.warn('RejectedByBucket: MergeStrategy failed')
      this._notify('merged', { block, root })
>>>>>>> a97fc57d
      merged.push(block)
    }
    if (merged.length) return Feed.from(merged)
  }

  /**
   * Logic used by dispatch & reload
   * @param {Memory} collection
   * @param {DispatchContext} dispatchContext
   * @return {Promise<boolean>}
   */
  async _processBlock (collection, dispatchContext, loud = false, skipMerge = false) {
    const { block, root } = dispatchContext
    const res = await collection._validateAndMutate(dispatchContext)
    // console.log('_processBlock() res', res)
    if (!Array.isArray(res)) { // If not Array<Signal> it's an error
      if (res[SymReject]) {
        // Loud should be set when locally produced blocks are dispatched.
        if (loud || !res.silent) throw new Error(`InvalidBlock: ${res.message}`)
      } else if (res[SymPostpone]) {
        console.error('TODO: Implement retries of postponed blocks')
        // TODO: schedule block-id with gc/scheduler to reattempt
        // merge in validationError.time -seconds.
        // usecase: Missing cross-chain weak-reference. (action depends on secondary profile or something)
      }
      return false
    }

    if (!skipMerge) {
      const nMerged = await this.repo.merge(block, this._strategy) // TODO: batch merge?
      // nMerged is 0 when repo rejects a block, at this stage it must not be rejected.
      if (!nMerged) throw new Error('[CRITICAL] MergeStrategy failed! state and blockstore is desynced. Fix bug and store.reload()')
      this._notify('merged', { block, root })
    }

    // Last phase run signals
    for (const sig of res) {
      // Signals are broadcast across all collections
      for (const name in this.roots) this.roots[name]._trap(sig, dispatchContext)
    }
    return true
  }

  /**
   * Restores all registers to initial values and re-applies all mutations from database.
   */
  async reload () {
    return this._lockRun(async () => {
      const feeds = await this.repo.listFeeds()
      // Reset all states
      for (const root in this.roots) this.roots[root]._reset()
      const modified = new Set()
      for (const { key: ptr, value: CHAIN } of feeds) {
        const feed = await this.repo.loadFeed(ptr)
        const tags = { AUTHOR: feed.first.key, CHAIN }
        let parentBlock = null
<<<<<<< HEAD

        for (const block of feed.blocks) {
          const [root, payload, date] = decode(block.body)
          const collection = this.roots[root]
          console.info('Replaying: ', root, payload, date)
          /** @type{DispatchContext} */
          const dispatchContext = { root, payload, date, block, parentBlock, ...tags }
          const success = await this._processBlock(collection, dispatchContext, true, true) // Force loud & skip repo-remerge
          if (!success) throw new Error('InvalidBlock during reload')
          parentBlock = block
          this._notify('reload', { block, root })
=======
        for (const block of part.blocks) {
          const [root, date, payload] = decode(block.body) // TODO: Support multi-root blocks?
          const collection = this.roots[root]
          if (!collection) throw new Error('UnknownCollection' + root)
          const validationError = await collection._validateAndMutate({
            root,
            date,
            payload,
            block,
            parentBlock,
            ...tags
          })
          if (validationError) throw new Error(`InvalidBlock during reload: ${validationError}`)
          this._notify('reload', { block, root })
          parentBlock = block
>>>>>>> a97fc57d
          modified.add(root)
        }

      }
      return Array.from(modified) // old api
    })
  }

  // Nuro Shortcut
  $ (name) { return sub => this.on(name, sub) }

  on (name, observer) {
    const collection = this.roots[name]
    if (!collection) throw new Error(`No collection named "${name}"`)
    if (typeof observer !== 'function') throw new Error('observer must be a function')
    return collection.sub(observer)
  }

  async gc (now) {
    const { evicted } = await this._gc.collectGarbage(now, this)
    return evicted
  }

  gcStart (interval = 3 * 1000) {
    if (this.intervalId) return
    this.intervalId = setInterval(
      this._gc.collectGarbage.bind(this),
      interval
    )
  }

  gcStop () {
    if (!this.intervalId) return
    clearInterval(this.intervalId)
    this.intervalId = null
  }

  async _latchExpireAt (depth, rootName, id) {
    if (depth > 5) return Infinity
    // console.log('Latch, called', rootName, id)
    if (id instanceof Uint8Array) id = toHex(id)
    const root = /** @type {Memory} */ this.roots[rootName]
    if (!root) throw new Error(`Cannot latch, memory ${rootName} does not exist`)
    if (!(await root.hasState(id))) return 0 // Object is gone
    const value = await root.readState(id)
    const latch = this._latchExpireAt.bind(this, ++depth)
    const exp = await root.expiresAt(value, latch)  // latchpatch
    if (!Number.isFinite(exp) && exp !== Infinity) throw new Error(`Expected ${rootName}.expiresAt() to return number|Infinity, got ${exp}`)
    return exp
  }
}

function assert (c, m) { if (!c) throw new Error(m || 'AssertionError') }

// Weblocks shim
const locks = (
  typeof window !== 'undefined' &&
  window.navigator?.locks
) || {
  resources: {},
  async request (resource, options, handler) {
    const resources = locks.resources
    if (!resources[resource]) resources[resource] = Promise.resolve()
    const prev = resources[resource]
    resources[resource] = prev
      .catch(err => console.warn('Previous lock unlocked with error', err))
      .then(() => (handler || options)())
    await prev
  }
}

/** @returns {[Promise, (v: any) => void, (e: Error) => void]} */
function unpromise () {
  let solve, eject
  const p = new Promise((resolve, reject) => { solve = resolve; eject = reject })
  return [p, solve, eject]
}

// Experimental
/**
 * Compares two states and returns the incremental diff
 * between the two.
 */
export function formatPatch (a, b) {
  if (typeof a === 'undefined') return b
  if (typeOf(a) !== typeOf(b)) throw new Error(`Dynamic typeswitching not supported, ${typeOf(a)} ~> ${typeOf(b)}`)
  const type = typeOf(a)
  switch (type) {
    case 'number': return b - a
    case 'object': {
      const out = { ...a }
      for (const k in b) out[k] = formatPatch(a[k], b[k])
      return out
    }
    case 'array': {
      const out = []
      const m = Math.max(a.length, b.length)
      for (let i = 0; i < m; i++) out[i] = formatPatch(a[i], b[i])
      return out
    }
    default: // eslint-disable-line default-case-last
      console.warn('formatPatch: Unhandled type', type, a, b)
    case 'string':
    case 'u8': // eslint-disable-line no-fallthrough
      return b
  }
}
/**
 * @returns {Object} a new instance with the patch applied */
export function applyPatch (a, b) {
  const type = typeOf(b)
  switch (type) {
    case 'number': return a + b
    case 'object': {
      if (typeOf(a) === 'undefined') a = {}
      const out = { ...a }
      for (const k in b) out[k] = applyPatch(a[k], b[k])
      return out
    }
    case 'array': {
      if (typeOf(a) === 'undefined') a = []
      const out = []
      const m = Math.max(a.length, b.length)
      for (let i = 0; i < m; i++) out[i] = applyPatch(a[i], b[i])
      return out
    }
    default: // eslint-disable-line default-case-last
      console.warn('applyPatch: Unhandled type', type, a, b)
    case 'string':
    case 'u8': // eslint-disable-line no-fallthrough
      return b
  }
}

export function typeOf (o) {
  if (o === null) return 'null'
  if (Array.isArray(o)) return 'array'
  if (o instanceof Uint8Array) return 'u8'
  return typeof o
}

export function ccat (...buffers) { // TODO: Move to Picofeed ?
  if (buffers.length === 1 && Array.isArray(buffers[0])) buffers = buffers[0]
  const out = new Uint8Array(buffers.reduce((sum, buf) => sum + buf.length, 0))
  let o = 0
  for (const buf of buffers) { out.set(buf, o); o += buf.length }
  return out
}

// Merge with ice.js
export function tripWire (o, path = []) {
  if (!o || typeof o !== 'object') return o
  return new Proxy(o, {
    get (target, key) {
      switch (typeOf(o)) {
        case 'array': // TODO?
        case 'object': return tripWire(target[key], [...path, key])
        default: return target[key]
      }
    },
    set (_, key) {
      throw new Error(`Attempted to modifiy: ${path.join('.')}[${key}]`)
    }
  })
}

export function clone(o) { return decode(encode(o)) }<|MERGE_RESOLUTION|>--- conflicted
+++ resolved
@@ -2,14 +2,8 @@
 import { Feed, getPublicKey, toHex, toU8, s2b, cmp } from 'picofeed'
 // import { init, get } from 'piconuro'
 import Cache from './cache.js'
-<<<<<<< HEAD
 import GarbageCollector from './gc.js' // TODO: rename to scheduler?
 import { encode, decode } from 'cborg'
-=======
-import GarbageCollector from './gc.js' // TODO: rename to scheduler
-import { encode, decode } from 'cborg' // @ts-ignore
-import { ice, thaw } from './ice.js'
->>>>>>> a97fc57d
 
 const SymPostpone = Symbol.for('PiC0VM::postpone')
 const SymReject = Symbol.for('PiC0VM::reject')
@@ -22,7 +16,6 @@
 /** @typedef {u8} BlockID */
 /** @typedef {u8|hexstring} Signature */
 /** @typedef {import('picofeed').SecretKey} SecretKey */
-<<<<<<< HEAD
 /** @typedef {import('picofeed').PublicKey} PublicKey */
 /**
     @typedef {{ [SymReject]: true, message?: string, silent: boolean }} Rejection
@@ -51,30 +44,6 @@
     }} PostapplyContext
     @typedef {{ [SymSignal]: true, type: string, payload: any, objId: u8, rootName: string }} Sigint
  */
-=======
-/** @typedef {import('picofeed').Block} Block */
-
-
-/**
-  @typedef {{
-    id: RootID|number,
-    blockRoot: RootID,
-    payload: any,
-    date: number,
-    block: Block,
-    parentBlock: Block,
-    AUTHOR: Author,
-    CHAIN: Signature
-  }} ReducerContext
-
-  @typedef {{
-    initialValue?: any,
-    id: () => hexstring|number,
-    validate: (ValidationContext) => Promise<string?>,
-    expiresAt: () => number
-    reduce?: (state: any, payload: any, ctx: ReducerContext) => Promise<any>
-  }} CollectionSpec */
->>>>>>> a97fc57d
 
 /**
  * A reference-counting decentralized state manager
@@ -93,7 +62,6 @@
   constructor (store, name) {
     this.#store = store
     this.name = name
-<<<<<<< HEAD
 
     // SanityCheck required methods
     for (const method of [
@@ -105,51 +73,6 @@
     this.#cache = {}
     this.#version = 0
     this.#head = undefined
-=======
-    this.config = {
-      id: ({ AUTHOR, CHAIN }) => store.repo.allowDetached ? CHAIN : AUTHOR,
-      validate: () => false,
-      expiresAt: () => -1, // non-perishable
-      ...config
-    }
-    if (config.reduce && typeof config.reduce !== 'function') throw Error('Expected reduce to be a function')
-  }
-
-  get hasCustomReducer () { return !!this.config.reduce }
-
-  /**
-   * Mutates the decentralized state of this collection.
-   * @param {Chain|BlockId|Feed|undefined} branch TODO: replace with Chain or null == AUTHOR
-   * @param {(value, MutationContext) => value} mutFn
-   * @param {SecretKey} secret Signing secret
-   * @return {Promise<Feed>} the new branch
-   */
-  async mutate (branch, mutFn, secret) {
-    const AUTHOR = getPublicKey(secret)
-    branch = !branch
-      ? new Feed() // create new
-      : Feed.isFeed(branch)
-        ? branch
-        : await this.readBranch(branch)
-    // TODO: get chain id from repo incase partial feed was passed
-    const CHAIN = branch.first?.genesis ? toHex(branch.first.id) : undefined
-    // TODO: stateId/reduce/sweep should be interchangeable. (support different mem/transition models)
-    const stateRoot = this.config.id({ AUTHOR, CHAIN })
-
-    let payload = null // payload
-    if (!this.hasCustomReducer) {
-      const oValue = await this.readState(stateRoot)
-      if (typeof mutFn !== 'function') throw new Error('Expected parameter mutFn to be a function')
-      const nValue = await mutFn(ice(oValue), {})
-      payload = formatPatch(oValue, thaw(nValue))
-    } else {
-      payload = mutFn
-      if (typeof payload === 'function') throw new Error('Expected payload to be an object or primitive, got function')
-    }
-
-    branch.append(encode([this.name, Date.now(), payload]), secret)
-    return await this.store.dispatch(branch, true)
->>>>>>> a97fc57d
   }
 
   /** @returns {Store} */
@@ -195,7 +118,6 @@
     this.store._notify('change', { root: this.name, id, value: undefined })
   }
 
-<<<<<<< HEAD
   /**
    * Index a block using a secondary-key
    */
@@ -207,19 +129,11 @@
   async #lookup (secondaryKey) {
     const k = ccat(toU8('sIdx'), toU8(this.name), toU8(secondaryKey))
     return this.store.repo.readReg(k)
-=======
-  /** @param {RootID} id */
-  async readBranch (id) {
-    return this.store.repo.allowDetached
-      ? this.store.repo.loadFeed(id)
-      : this.store.repo.loadHead(id) // TODO: deprecate loadHead?
->>>>>>> a97fc57d
   }
 
   /** @param {DispatchContext} ctx Context containing identified chain tags
     * @returns {Promise<Rejection|Reschedule|Array<Sigint>>} Store alteration result */
   async _validateAndMutate (ctx) {
-<<<<<<< HEAD
     const { block, AUTHOR, CHAIN } = ctx
     // TODO: this is not wrong but CHAIN and AUTHOR is mutually exclusive in picorepo ATM.
     const blockRoot = this.store.repo.allowDetached ? CHAIN : AUTHOR
@@ -263,38 +177,6 @@
     const exp = await this.expiresAt(draft, latch) // latchpatch
     if (!Number.isFinite(exp) && exp !== Infinity) throw new Error(`Expected ${this.name}.expiresAt() to return number|Infinity, got ${exp}`)
     if (exp !== Infinity) await this.store._gc.schedule(this.name, blockRoot, id, exp)
-=======
-    const {
-      payload,
-      date,
-      AUTHOR,
-      CHAIN,
-      block
-    } = ctx
-    const blockRoot = this.store.repo.allowDetached ? CHAIN : AUTHOR
-    const id = this.config.id({ blockRoot, ...ctx })
-    const ectx = { id, blockRoot, ...ctx }
-
-    const value = await this.readState(id)
-    let mValue = null
-    if (!this.hasCustomReducer) {
-      mValue = applyPatch(value, payload)
-    } else {
-      // throw new Error('Not implemented')
-      mValue = thaw(await this.config.reduce(ice(value, true), payload, ectx))
-      if (typeof mValue === 'undefined') mValue = thaw(value)
-      if (typeof mValue === 'undefined' || mValue === null) throw new Error('No Changes Detected')
-    }
-
-    ectx.previous = value
-
-    const err = await this.config.validate(mValue, ectx)
-    if (err) return err
-    await this.writeState(id, mValue)
-    ectx.value = mValue
-    // Schedule GC & Ref
-    const expiresAt = this.config.expiresAt(date, ectx)
->>>>>>> a97fc57d
     await this.store._refIncrement(blockRoot, this.name, id)
     await this._incrState(block.id) // TODO: IncrState once on unlock
     // Complete
@@ -448,16 +330,11 @@
 }
 
 export default class Store {
-<<<<<<< HEAD
   /** @type {Record<string,Memory>} */
-=======
-  static encode = encode
-  static decode = decode
->>>>>>> a97fc57d
   roots = {} // StateRoots
   _loaded = false
   _tap = null // global signal trap
-  mutexTimeout = 10000
+  mutexTimeout = 5000
   _onUnlock = []
   stats = {
     blocksIn: 0,
@@ -479,17 +356,10 @@
   }
 
   /**
-<<<<<<< HEAD
    * Initializes a managed decentralized memory area
    * @param {string} name - The name of the collection
    * @param {() => Memory} MemoryClass - Constructor of Memory or subclass
    * @returns {Memory} - An instance of the MemorySubClass
-=======
-   * Initializes a collection decentralized state
-   * @param {string} name The name of the collection
-   * @param {CollectionSpec} config collection configuration
-   * @return {Collection}
->>>>>>> a97fc57d
    */
   register (name, MemoryClass) {
     if (this._loaded) throw new Error('Hotconf not supported')
@@ -666,7 +536,6 @@
     // Merge DSTATE-roots
     const merged = []
     for (const block of patch.blocks.slice(-diff)) {
-<<<<<<< HEAD
       const data = decode(block.body) // TODO: [collection, payload, date] // date is last because it's gonna be moved to BLOCK:POP8-header
       if (!Array.isArray(data)) { console.error('Block.body:', data); throw new Error('UnrecognizedBlockFormat') }
       const [root, payload, date] = data
@@ -678,26 +547,6 @@
       const success = await this._processBlock(collection, dispatchContext, loud)
       if (!success) break // Abort merge on first failed block
       parentBlock = block
-=======
-      const [root, date, payload] = decode(block.body) // TODO: Support multi-root blocks?
-      const collection = this.roots[root]
-      if (!collection) throw new Error('UnknownCollection: ' + root)
-      const validationError = await collection._validateAndMutate({
-        root,
-        payload,
-        date,
-        block,
-        parentBlock,
-        ...tags
-      })
-      // Abort merging // TODO: What was `loud`-flag again?
-      if (typeof validationError === 'string') throw new Error(`InvalidBlock: ${validationError}`)
-      else if (validationError === true) return merged.length ? Feed.from(merged) : undefined
-      parentBlock = block
-      const m = await this.repo.merge(block, this._strategy) // TODO: batch merge?
-      if (!m && loud) console.warn('RejectedByBucket: MergeStrategy failed')
-      this._notify('merged', { block, root })
->>>>>>> a97fc57d
       merged.push(block)
     }
     if (merged.length) return Feed.from(merged)
@@ -754,7 +603,6 @@
         const feed = await this.repo.loadFeed(ptr)
         const tags = { AUTHOR: feed.first.key, CHAIN }
         let parentBlock = null
-<<<<<<< HEAD
 
         for (const block of feed.blocks) {
           const [root, payload, date] = decode(block.body)
@@ -766,23 +614,6 @@
           if (!success) throw new Error('InvalidBlock during reload')
           parentBlock = block
           this._notify('reload', { block, root })
-=======
-        for (const block of part.blocks) {
-          const [root, date, payload] = decode(block.body) // TODO: Support multi-root blocks?
-          const collection = this.roots[root]
-          if (!collection) throw new Error('UnknownCollection' + root)
-          const validationError = await collection._validateAndMutate({
-            root,
-            date,
-            payload,
-            block,
-            parentBlock,
-            ...tags
-          })
-          if (validationError) throw new Error(`InvalidBlock during reload: ${validationError}`)
-          this._notify('reload', { block, root })
-          parentBlock = block
->>>>>>> a97fc57d
           modified.add(root)
         }
 
@@ -885,7 +716,7 @@
     }
     default: // eslint-disable-line default-case-last
       console.warn('formatPatch: Unhandled type', type, a, b)
-    case 'string':
+    case 'string': // eslint-disable-line no-fallthrough
     case 'u8': // eslint-disable-line no-fallthrough
       return b
   }
@@ -911,7 +742,7 @@
     }
     default: // eslint-disable-line default-case-last
       console.warn('applyPatch: Unhandled type', type, a, b)
-    case 'string':
+    case 'string': // eslint-disable-line no-fallthrough
     case 'u8': // eslint-disable-line no-fallthrough
       return b
   }
@@ -949,4 +780,4 @@
   })
 }
 
-export function clone(o) { return decode(encode(o)) }+export function clone (o) { return decode(encode(o)) }